--- conflicted
+++ resolved
@@ -5,11 +5,7 @@
     <parent>
         <groupId>com.hazelcast</groupId>
         <artifactId>hazelcast-root</artifactId>
-<<<<<<< HEAD
-        <version>1.9.2-RC</version>
-=======
         <version>1.9.3-SNAPSHOT</version>
->>>>>>> ee696926
         <relativePath>../pom.xml</relativePath>
     </parent>
 
