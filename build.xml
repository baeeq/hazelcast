<project basedir="." name="hazelcast" default="jar">
<<<<<<< HEAD
    <property name="version" value="1.9.2-RC"/>
=======
    <property name="version" value="1.9.3-SNAPSHOT"/>
>>>>>>> ee696926

    <property name="core.src.dir" value="hazelcast/src/main/java"/>
    <property name="core.classes.dir" value="hazelcast/target/classes"/>
    <property name="core.jar.name" value="hazelcast-${version}.jar"/>

    <property name="client.src.dir" value="hazelcast-client/src/main/java"/>
    <property name="client.classes.dir" value="hazelcast-client/target/classes"/>
    <property name="client.jar.name" value="hazelcast-client-${version}.jar"/>

    <target name="core">
        <delete dir="${core.classes.dir}" failonerror="false"/>
        <mkdir dir="${core.classes.dir}"/>
        <javac destdir="${core.classes.dir}" compiler="javac1.5" debug="on" nowarn="yes">
            <src path="${core.src.dir}"/>
            <exclude name="**/Log4jFactory.java"/>
        </javac>
        <tstamp>
            <format property="TODAY" pattern="yyyyMMdd" locale="en"/>
        </tstamp>
        <echo file="${core.classes.dir}/hazelcast-runtime.properties"
              message="hazelcast.build=${TODAY}${line.separator}hazelcast.version=${version}"/>
        <copy file="hazelcast/src/main/resources/hazelcast-default.xml" todir="${core.classes.dir}"/>
        <jar jarfile="${core.jar.name}">
            <fileset dir="${core.src.dir}"/>
            <fileset dir="${core.classes.dir}"/>
            <manifest>
                <attribute name="Built-By" value="Hazelcast.com"/>
                <attribute name="Main-Class" value="com.hazelcast.examples.TestApp"/>
            </manifest>
        </jar>
        <copy file="${core.jar.name}" todir="files/web/files"/>
    </target>

    <target name="client">
        <delete dir="${client.classes.dir}" failonerror="false"/>
        <mkdir dir="${client.classes.dir}"/>
        <javac destdir="${client.classes.dir}" classpath="${core.jar.name}" compiler="javac1.5" debug="on" nowarn="yes">
            <src path="${client.src.dir}"/>
        </javac>
        <jar jarfile="${client.jar.name}">
            <fileset dir="${client.src.dir}"/>
            <fileset dir="${client.classes.dir}"/>
            <manifest>
                <attribute name="Built-By" value="Hazelcast.com"/>
                <attribute name="Main-Class" value="com.hazelcast.client.examples.TestClientApp"/>
            </manifest>
        </jar>
    </target>

    <target name="jar">
        <antcall target="core"/>
        <antcall target="client"/>
    </target>

    <target name="javadoc">
        <javadoc destdir="javadoc" author="true" version="true" use="true" windowtitle="Hazelcast API">
            <fileset dir="hazelcast/src/main/java/" defaultexcludes="true">
                <include name="**/nio/DataSerializable*"/>
                <include name="**/core/**"/>
                <include name="**/monitor/**"/>
                <include name="**/merge/**"/>
                <include name="**/config/**"/>
                <include name="**/jmx/**"/>
                <include name="**/query/**"/>
                <include name="**/partition/**"/>
                <exclude name="**/*.html"/>
            </fileset>
            <fileset dir="hazelcast-client/src/main/java/" defaultexcludes="true">
                <include name="**/HazelcastClient.java"/>
                <exclude name="**/*.html"/>
            </fileset>
            <doctitle>
                <![CDATA[<h1>Hazelcast</h1>]]>
            </doctitle>
            <bottom>
<<<<<<< HEAD
                <![CDATA[<i>Copyright &#1.9.2-RC; 2008-2010 Hazel Ltd. All Rights Reserved.</i>]]></bottom>
=======
                <![CDATA[<i>Copyright &#1.9.3-SNAPSHOT; 2008-2010 Hazel Ltd. All Rights Reserved.</i>]]></bottom>
>>>>>>> ee696926
            <link offline="false" href="http://java.sun.com/j2se/1.5.0/docs/api/" packagelistLoc="C:\tmp"/>
            <link href="http://java.sun.com/j2se/1.5.0/docs/api/"/>
            <link href="http://java.sun.com/products/servlet/2.3/javadoc/"/>
        </javadoc>
    </target>

</project>
<|MERGE_RESOLUTION|>--- conflicted
+++ resolved
@@ -1,93 +1,85 @@
-<project basedir="." name="hazelcast" default="jar">
-<<<<<<< HEAD
-    <property name="version" value="1.9.2-RC"/>
-=======
-    <property name="version" value="1.9.3-SNAPSHOT"/>
->>>>>>> ee696926
-
-    <property name="core.src.dir" value="hazelcast/src/main/java"/>
-    <property name="core.classes.dir" value="hazelcast/target/classes"/>
-    <property name="core.jar.name" value="hazelcast-${version}.jar"/>
-
-    <property name="client.src.dir" value="hazelcast-client/src/main/java"/>
-    <property name="client.classes.dir" value="hazelcast-client/target/classes"/>
-    <property name="client.jar.name" value="hazelcast-client-${version}.jar"/>
-
-    <target name="core">
-        <delete dir="${core.classes.dir}" failonerror="false"/>
-        <mkdir dir="${core.classes.dir}"/>
-        <javac destdir="${core.classes.dir}" compiler="javac1.5" debug="on" nowarn="yes">
-            <src path="${core.src.dir}"/>
-            <exclude name="**/Log4jFactory.java"/>
-        </javac>
-        <tstamp>
-            <format property="TODAY" pattern="yyyyMMdd" locale="en"/>
-        </tstamp>
-        <echo file="${core.classes.dir}/hazelcast-runtime.properties"
-              message="hazelcast.build=${TODAY}${line.separator}hazelcast.version=${version}"/>
-        <copy file="hazelcast/src/main/resources/hazelcast-default.xml" todir="${core.classes.dir}"/>
-        <jar jarfile="${core.jar.name}">
-            <fileset dir="${core.src.dir}"/>
-            <fileset dir="${core.classes.dir}"/>
-            <manifest>
-                <attribute name="Built-By" value="Hazelcast.com"/>
-                <attribute name="Main-Class" value="com.hazelcast.examples.TestApp"/>
-            </manifest>
-        </jar>
-        <copy file="${core.jar.name}" todir="files/web/files"/>
-    </target>
-
-    <target name="client">
-        <delete dir="${client.classes.dir}" failonerror="false"/>
-        <mkdir dir="${client.classes.dir}"/>
-        <javac destdir="${client.classes.dir}" classpath="${core.jar.name}" compiler="javac1.5" debug="on" nowarn="yes">
-            <src path="${client.src.dir}"/>
-        </javac>
-        <jar jarfile="${client.jar.name}">
-            <fileset dir="${client.src.dir}"/>
-            <fileset dir="${client.classes.dir}"/>
-            <manifest>
-                <attribute name="Built-By" value="Hazelcast.com"/>
-                <attribute name="Main-Class" value="com.hazelcast.client.examples.TestClientApp"/>
-            </manifest>
-        </jar>
-    </target>
-
-    <target name="jar">
-        <antcall target="core"/>
-        <antcall target="client"/>
-    </target>
-
-    <target name="javadoc">
-        <javadoc destdir="javadoc" author="true" version="true" use="true" windowtitle="Hazelcast API">
-            <fileset dir="hazelcast/src/main/java/" defaultexcludes="true">
-                <include name="**/nio/DataSerializable*"/>
-                <include name="**/core/**"/>
-                <include name="**/monitor/**"/>
-                <include name="**/merge/**"/>
-                <include name="**/config/**"/>
-                <include name="**/jmx/**"/>
-                <include name="**/query/**"/>
-                <include name="**/partition/**"/>
-                <exclude name="**/*.html"/>
-            </fileset>
-            <fileset dir="hazelcast-client/src/main/java/" defaultexcludes="true">
-                <include name="**/HazelcastClient.java"/>
-                <exclude name="**/*.html"/>
-            </fileset>
-            <doctitle>
-                <![CDATA[<h1>Hazelcast</h1>]]>
-            </doctitle>
-            <bottom>
-<<<<<<< HEAD
-                <![CDATA[<i>Copyright &#1.9.2-RC; 2008-2010 Hazel Ltd. All Rights Reserved.</i>]]></bottom>
-=======
-                <![CDATA[<i>Copyright &#1.9.3-SNAPSHOT; 2008-2010 Hazel Ltd. All Rights Reserved.</i>]]></bottom>
->>>>>>> ee696926
-            <link offline="false" href="http://java.sun.com/j2se/1.5.0/docs/api/" packagelistLoc="C:\tmp"/>
-            <link href="http://java.sun.com/j2se/1.5.0/docs/api/"/>
-            <link href="http://java.sun.com/products/servlet/2.3/javadoc/"/>
-        </javadoc>
-    </target>
-
-</project>
+<project basedir="." name="hazelcast" default="jar">
+    <property name="version" value="1.9.3-SNAPSHOT"/>
+
+    <property name="core.src.dir" value="hazelcast/src/main/java"/>
+    <property name="core.classes.dir" value="hazelcast/target/classes"/>
+    <property name="core.jar.name" value="hazelcast-${version}.jar"/>
+
+    <property name="client.src.dir" value="hazelcast-client/src/main/java"/>
+    <property name="client.classes.dir" value="hazelcast-client/target/classes"/>
+    <property name="client.jar.name" value="hazelcast-client-${version}.jar"/>
+
+    <target name="core">
+        <delete dir="${core.classes.dir}" failonerror="false"/>
+        <mkdir dir="${core.classes.dir}"/>
+        <javac destdir="${core.classes.dir}" compiler="javac1.5" debug="on" nowarn="yes">
+            <src path="${core.src.dir}"/>
+            <exclude name="**/Log4jFactory.java"/>
+        </javac>
+        <tstamp>
+            <format property="TODAY" pattern="yyyyMMdd" locale="en"/>
+        </tstamp>
+        <echo file="${core.classes.dir}/hazelcast-runtime.properties"
+              message="hazelcast.build=${TODAY}${line.separator}hazelcast.version=${version}"/>
+        <copy file="hazelcast/src/main/resources/hazelcast-default.xml" todir="${core.classes.dir}"/>
+        <jar jarfile="${core.jar.name}">
+            <fileset dir="${core.src.dir}"/>
+            <fileset dir="${core.classes.dir}"/>
+            <manifest>
+                <attribute name="Built-By" value="Hazelcast.com"/>
+                <attribute name="Main-Class" value="com.hazelcast.examples.TestApp"/>
+            </manifest>
+        </jar>
+        <copy file="${core.jar.name}" todir="files/web/files"/>
+    </target>
+
+    <target name="client">
+        <delete dir="${client.classes.dir}" failonerror="false"/>
+        <mkdir dir="${client.classes.dir}"/>
+        <javac destdir="${client.classes.dir}" classpath="${core.jar.name}" compiler="javac1.5" debug="on" nowarn="yes">
+            <src path="${client.src.dir}"/>
+        </javac>
+        <jar jarfile="${client.jar.name}">
+            <fileset dir="${client.src.dir}"/>
+            <fileset dir="${client.classes.dir}"/>
+            <manifest>
+                <attribute name="Built-By" value="Hazelcast.com"/>
+                <attribute name="Main-Class" value="com.hazelcast.client.examples.TestClientApp"/>
+            </manifest>
+        </jar>
+    </target>
+
+    <target name="jar">
+        <antcall target="core"/>
+        <antcall target="client"/>
+    </target>
+
+    <target name="javadoc">
+        <javadoc destdir="javadoc" author="true" version="true" use="true" windowtitle="Hazelcast API">
+            <fileset dir="hazelcast/src/main/java/" defaultexcludes="true">
+                <include name="**/nio/DataSerializable*"/>
+                <include name="**/core/**"/>
+                <include name="**/monitor/**"/>
+                <include name="**/merge/**"/>
+                <include name="**/config/**"/>
+                <include name="**/jmx/**"/>
+                <include name="**/query/**"/>
+                <include name="**/partition/**"/>
+                <exclude name="**/*.html"/>
+            </fileset>
+            <fileset dir="hazelcast-client/src/main/java/" defaultexcludes="true">
+                <include name="**/HazelcastClient.java"/>
+                <exclude name="**/*.html"/>
+            </fileset>
+            <doctitle>
+                <![CDATA[<h1>Hazelcast</h1>]]>
+            </doctitle>
+            <bottom>
+                <![CDATA[<i>Copyright &#1.9.3-SNAPSHOT; 2008-2010 Hazel Ltd. All Rights Reserved.</i>]]></bottom>
+            <link offline="false" href="http://java.sun.com/j2se/1.5.0/docs/api/" packagelistLoc="C:\tmp"/>
+            <link href="http://java.sun.com/j2se/1.5.0/docs/api/"/>
+            <link href="http://java.sun.com/products/servlet/2.3/javadoc/"/>
+        </javadoc>
+    </target>
+
+</project>