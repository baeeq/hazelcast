package com.hazelcast.collection;

<<<<<<< HEAD
import com.hazelcast.clientv2.AuthenticationRequest;
import com.hazelcast.clientv2.ClientPortableHook;
import com.hazelcast.collection.list.ObjectListProxy;
import com.hazelcast.collection.operations.CollectionResponse;
import com.hazelcast.collection.operations.clientv2.*;
=======
import com.hazelcast.client.AuthenticationRequest;
import com.hazelcast.client.ClientPortableHook;
import com.hazelcast.collection.operations.client.AddAllRequest;
import com.hazelcast.collection.operations.client.ClearRequest;
import com.hazelcast.collection.set.ObjectSetProxy;
>>>>>>> 913feeb6
import com.hazelcast.config.Config;
import com.hazelcast.core.Hazelcast;
import com.hazelcast.core.HazelcastInstance;
import com.hazelcast.core.IList;
import com.hazelcast.core.MultiMap;
import com.hazelcast.instance.GroupProperties;
import com.hazelcast.nio.serialization.*;
import com.hazelcast.security.UsernamePasswordCredentials;
import org.junit.*;
import org.junit.runner.RunWith;

import java.io.BufferedInputStream;
import java.io.BufferedOutputStream;
import java.io.IOException;
import java.io.OutputStream;
import java.net.InetAddress;
import java.net.InetSocketAddress;
import java.net.Socket;
import java.util.*;

import static org.junit.Assert.*;

/**
 * @ali 5/10/13
 */
@RunWith(com.hazelcast.util.RandomBlockJUnit4ClassRunner.class)
public class CollectionBinaryClientTest {


    static final String name = "test";
    static final CollectionProxyId mmProxyId = new CollectionProxyId(name, null, CollectionProxyType.MULTI_MAP);
    static final CollectionProxyId listProxyId = new CollectionProxyId(ObjectListProxy.COLLECTION_LIST_NAME, name, CollectionProxyType.LIST);
    static Data dataKey = null;
    static HazelcastInstance hz = null;
    static SerializationService ss = null;
    Client c = null;

    @BeforeClass
    public static void init() {
        Config config = new Config();
        hz = Hazelcast.newHazelcastInstance(config);

        HazelcastInstance hz1 = Hazelcast.newHazelcastInstance(config);
        HazelcastInstance hz2 = Hazelcast.newHazelcastInstance(config);

        ss = new SerializationServiceImpl(0);
        dataKey = ss.toData(name);
    }

    @AfterClass
    public static void destroy() {
        Hazelcast.shutdownAll();
    }

    @Before
    public void startClient() throws IOException {
        c = new Client();
        c.auth();
    }

    @After
    public void closeClient() throws IOException {
        hz.getMultiMap(name).clear();
        hz.getList(name).clear();
        c.close();
    }

    @Test
    public void testAddAll() throws IOException {

        List<Data> list = new ArrayList<Data>();
        list.add(ss.toData("item1"));
        list.add(ss.toData("item2"));
        list.add(ss.toData("item3"));
        list.add(ss.toData("item4"));



        c.send(new AddAllRequest(listProxyId, dataKey, getThreadId(), list));
        Object result = c.receive();
        assertTrue((Boolean) result);
        int size = hz.getList(name).size();
        assertEquals(size, list.size());

    }

    @Test
    public void testClear() throws IOException {
        MultiMap mm = hz.getMultiMap(name);
        mm.put("key1","value1");
        mm.put("key1","value2");

        mm.put("key2","value3");

        c.send(new ClearRequest(mmProxyId));
        assertNull(c.receive());
        assertEquals(0, mm.size());
    }

    @Test
    public void testCompareAndRemove() throws IOException {
        MultiMap mm = hz.getMultiMap(name);
        mm.put("key1","value1");
        mm.put("key1","value2");
        mm.put("key1","value3");

        List<Data> list = new ArrayList<Data>();
        list.add(ss.toData("value1"));
        list.add(ss.toData("value2"));

        c.send(new CompareAndRemoveRequest(mmProxyId, ss.toData("key1"),list, true, getThreadId()));
        Boolean result = (Boolean)c.receive();
        assertTrue(result);
        assertEquals(2, mm.size());
        assertEquals(2, mm.valueCount("key1"));


        c.send(new CompareAndRemoveRequest(mmProxyId, ss.toData("key1"),list, false, getThreadId()));
        result = (Boolean)c.receive();
        assertTrue(result);
        assertEquals(0, mm.size());
    }

    @Test
    public void testContainsAll() throws IOException {
        IList<Object> list = hz.getList(name);
        list.add("value1");
        list.add("value2");
        list.add("value3");

        Set<Data> dataSet = new HashSet<Data>(2);
        dataSet.add(ss.toData("value2"));
        dataSet.add(ss.toData("value3"));

        c.send(new ContainsAllRequest(listProxyId, dataKey, dataSet));
        boolean result = (Boolean)c.receive();
        assertTrue(result);

        dataSet.add(ss.toData("value"));
        c.send(new ContainsAllRequest(listProxyId, dataKey, dataSet));
        result = (Boolean)c.receive();
        assertFalse(result);
    }

    @Test
    public void testContainsEntry() throws IOException {
        MultiMap mm = hz.getMultiMap(name);
        mm.put("key1","value1");
        mm.put("key2","value2");
        mm.put("key3","value3");

        //contains key value
        c.send(new ContainsEntryRequest(mmProxyId, ss.toData("key1"), ss.toData("value1")));
        boolean result = (Boolean)c.receive();
        assertTrue(result);

        //not contains key value
        c.send(new ContainsEntryRequest(mmProxyId, ss.toData("key1"), ss.toData("value2")));
        result = (Boolean)c.receive();
        assertFalse(result);

        //contains key
        c.send(new ContainsEntryRequest(mmProxyId, ss.toData("key2"), null));
        result = (Boolean)c.receive();
        assertTrue(result);

        //not contains key
        c.send(new ContainsEntryRequest(mmProxyId, ss.toData("key4"), null));
        result = (Boolean)c.receive();
        assertFalse(result);

        //contains value
        c.send(new ContainsEntryRequest(mmProxyId, null, ss.toData("value3")));
        result = (Boolean)c.receive();
        assertTrue(result);

        //not contains value
        c.send(new ContainsEntryRequest(mmProxyId, null, ss.toData("value0")));
        result = (Boolean)c.receive();
        assertFalse(result);
    }

    @Test
    public void testContains() throws IOException {
        IList<Object> list = hz.getList(name);
        list.add("value1");
        list.add("value2");
        list.add("value3");

        c.send(new ContainsRequest(listProxyId, dataKey, ss.toData("value2")));
        boolean result = (Boolean)c.receive();
        assertTrue(result);

        c.send(new ContainsRequest(listProxyId, dataKey, ss.toData("value")));
        result = (Boolean)c.receive();
        assertFalse(result);
    }

    @Test
    public void testCount() throws IOException {
        IList<Object> list = hz.getList(name);
        list.add("value1");
        list.add("value2");
        list.add("value3");

        c.send(new CountRequest(listProxyId, dataKey));
        int result = (Integer)c.receive();
        assertEquals(result, 3);
        assertEquals(result, list.size());

        MultiMap<Object, Object> mm = hz.getMultiMap(name);
        mm.put("key1","value1");
        mm.put("key1","value2");

        mm.put("key2","value2");

        c.send(new CountRequest(mmProxyId, ss.toData("key1")));
        result = (Integer)c.receive();
        assertEquals(result, 2);
        assertEquals(result, mm.valueCount("key1"));

        c.send(new CountRequest(mmProxyId, ss.toData("key2")));
        result = (Integer)c.receive();
        assertEquals(result, 1);
        assertEquals(result, mm.valueCount("key2"));
    }

    @Test
    public void testEntrySet() throws IOException {
        MultiMap<Object, Object> mm = hz.getMultiMap(name);
        mm.put("key1","value1");
        mm.put("key1","value2");

        mm.put("key2","value2");

        mm.put("key3","value3");

        mm.put("key4","value4");

        mm.put("key5","value3");

        c.send(new EntrySetRequest(mmProxyId));
        Set<Map.Entry> entrySet = (Set<Map.Entry>)c.receive();
        Data key = (Data)entrySet.iterator().next().getValue();
        String s = (String)ss.toObject(key);
        assertTrue(s.startsWith("key"));

        assertEquals(6, entrySet.size());

    }

    @Test
    public void testGetAll() throws IOException {
        MultiMap<Object, Object> mm = hz.getMultiMap(name);
        mm.put("key1","value1");

        mm.put("key2","value1");
        mm.put("key2","value2");


        c.send(new GetAllRequest(mmProxyId, ss.toData("key1")));
        CollectionResponse result = (CollectionResponse)c.receive();
        Collection<CollectionRecord> coll = result.getCollection();
        assertEquals(1, coll.size());
        assertEquals("value1", ss.toObject((Data) coll.iterator().next().getObject()));

        c.send(new GetAllRequest(mmProxyId, ss.toData("key2")));
        result = (CollectionResponse)c.receive();
        coll = result.getCollection();
        assertEquals(2, coll.size());
    }

    @Test
    public void testGet() throws IOException {
        IList<Object> list = hz.getList(name);
        list.add("value1");
        list.add("value2");
        list.add("value3");

        c.send(new GetRequest(listProxyId, dataKey, 1));
        Object result = c.receive();
        assertEquals(result, "value2");

        c.send(new GetRequest(listProxyId, dataKey, 2));
        result = c.receive();
        assertEquals(result, "value3");
    }

    @Test
    public void testIndexOf() throws IOException {
        IList<Object> list = hz.getList(name);
        list.add("value1");
        list.add("value2");
        list.add("value3");
        list.add("value2");

        c.send(new IndexOfRequest(listProxyId, dataKey, ss.toData("value2"), false));
        int result = (Integer)c.receive();
        assertEquals(1, result);

        c.send(new IndexOfRequest(listProxyId, dataKey, ss.toData("value2"), true));
        result = (Integer)c.receive();
        assertEquals(3, result);

        c.send(new IndexOfRequest(listProxyId, dataKey, ss.toData("value4"), false));
        result = (Integer)c.receive();
        assertEquals(-1, result);
    }

    @Test
    public void testKeySet() throws IOException {
        MultiMap<Object, Object> mm = hz.getMultiMap(name);
        mm.put("key1","value1");
        mm.put("key1","value2");
        mm.put("key1","value3");

        mm.put("key2","value1");
        mm.put("key2","value2");

        c.send(new KeySetRequest(mmProxyId));
        Set<Data> keySet = (Set<Data>)c.receive();
        assertEquals(2, keySet.size());

        String s = (String)ss.toObject(keySet.iterator().next());
        assertTrue(s.startsWith("key"));
    }

    @Test
    public void testPut() throws IOException {
        MultiMap<Object, Object> mm = hz.getMultiMap(name);

        c.send(new PutRequest(mmProxyId, ss.toData("key1"),ss.toData("value1"),-1, getThreadId()));
        boolean result = (Boolean)c.receive();
        assertTrue(result);
        assertEquals("value1", mm.get("key1").iterator().next());

        c.send(new PutRequest(mmProxyId, ss.toData("key1"),ss.toData("value1"),-1, getThreadId()));
        result = (Boolean)c.receive();
        assertFalse(result);

        assertEquals(1, mm.size());

        IList<Object> list = hz.getList(name);

        c.send(new PutRequest(listProxyId, dataKey, ss.toData("value3"),-1, getThreadId()));
        result = (Boolean)c.receive();
        assertTrue(result);

        c.send(new PutRequest(listProxyId, dataKey, ss.toData("value4"),-1, getThreadId()));
        result = (Boolean)c.receive();
        assertTrue(result);

        c.send(new PutRequest(listProxyId, dataKey, ss.toData("value5"),1, getThreadId()));
        result = (Boolean)c.receive();
        assertTrue(result);

        assertEquals(3, list.size());
        assertEquals("value3", list.get(0));
        assertEquals("value5", list.get(1));
        assertEquals("value4", list.get(2));
    }

    @Test
    public void testRemoveAll() throws IOException {
        MultiMap<Object, Object> mm = hz.getMultiMap(name);
        mm.put("key1","value1");

        mm.put("key2","value1");
        mm.put("key2","value2");


        c.send(new RemoveAllRequest(mmProxyId, ss.toData("key1"), getThreadId()));
        CollectionResponse result = (CollectionResponse)c.receive();
        Collection<CollectionRecord> coll = result.getCollection();
        assertEquals(1, coll.size());
        assertEquals("value1", ss.toObject((Data) coll.iterator().next().getObject()));

        c.send(new RemoveAllRequest(mmProxyId, ss.toData("key2"), getThreadId()));
        result = (CollectionResponse)c.receive();
        coll = result.getCollection();
        assertEquals(2, coll.size());

        assertEquals(0, mm.size());

    }

    @Test
    public void testRemoveIndex() throws IOException {
        IList<Object> list = hz.getList(name);

        list.add("value1");
        list.add("value2");
        list.add("value3");

        c.send(new RemoveIndexRequest(listProxyId,dataKey, 0, getThreadId()));
        Object result = c.receive();
        assertEquals(result, "value1");
        assertEquals(2, list.size());

        c.send(new RemoveIndexRequest(listProxyId,dataKey, 1, getThreadId()));
        result = c.receive();
        assertEquals(result, "value3");
        assertEquals(1, list.size());

        assertEquals("value2", list.get(0));
    }

    @Test
    public void testRemove() throws IOException {
        IList<Object> list = hz.getList(name);

        list.add("value1");
        list.add("value2");
        list.add("value3");

        c.send(new RemoveRequest(listProxyId,dataKey, ss.toData("value"), getThreadId()));
        boolean result = (Boolean)c.receive();
        assertFalse(result);
        assertEquals(3, list.size());

        c.send(new RemoveRequest(listProxyId,dataKey, ss.toData("value2"), getThreadId()));
        result = (Boolean)c.receive();
        assertTrue(result);
        assertEquals(2, list.size());
    }

    @Test
    public void testSet() throws IOException {
        IList<Object> list = hz.getList(name);

        list.add("value1");
        list.add("value2");
        list.add("value3");

        c.send(new SetRequest(listProxyId, dataKey, ss.toData("value"), 1, getThreadId()));
        Object result = c.receive();
        assertEquals(result, "value2");
        assertEquals(list.size(), 3);
        assertEquals("value",list.get(1));
    }

    @Test
    public void testSize() throws IOException {
        MultiMap<Object, Object> mm = hz.getMultiMap(name);
        mm.put("key1","value1");

        mm.put("key2","value1");
        mm.put("key2","value2");

        mm.put("key3","value2");

        c.send(new SizeRequest(mmProxyId));
        int result = (Integer) c.receive();
        assertEquals(result, 4);
        assertEquals(result, mm.size());
    }

    @Test
    public void testValues() throws IOException {
        MultiMap<Object, Object> mm = hz.getMultiMap(name);
        mm.put("key1","value1");

        mm.put("key2","value1");
        mm.put("key2","value2");

        mm.put("key3","value2");

        c.send(new ValuesRequest(mmProxyId));
        Collection coll = (Collection)c.receive();
        assertEquals(4, coll.size());

        for (Object obj: coll){
            assertTrue(((String)obj).startsWith("value"));
        }
    }

    @Test
    public void testListener() throws IOException {
        c.send(new AddListenerRequest(mmProxyId, null, true, false));
        c.receive();

        hz.getMultiMap(name).put("key1","value1");

        String result = (String)c.receive();
        assertTrue(result.contains("value1"));
    }

    @Test
    public void testKeyListener() throws IOException {
        c.send(new AddListenerRequest(mmProxyId, ss.toData("key2"), true, false));
        c.receive();

        hz.getMultiMap(name).put("key1","value1");

        hz.getMultiMap(name).put("key2","value8");
        String result = (String)c.receive();
        assertFalse(result.contains("value1"));
        assertTrue(result.contains("value8"));
    }

    private int getThreadId(){
        int threadId = (int)Thread.currentThread().getId();
        return threadId;
    }

    static class Client {
        final Socket socket = new Socket();
        final SerializationService ss = new SerializationServiceImpl(0);
        final ObjectDataInputStream in;
        final ObjectDataOutputStream out;

        Client() throws IOException {
            socket.connect(new InetSocketAddress(InetAddress.getByName("127.0.0.1"), 5701));
            OutputStream outputStream = socket.getOutputStream();
            outputStream.write(new byte[]{'C', 'B', '1'});
            outputStream.flush();
            in = ss.createObjectDataInputStream(new BufferedInputStream(socket.getInputStream()));
            out = ss.createObjectDataOutputStream(new BufferedOutputStream(outputStream));

            ClassDefinitionBuilder builder = new ClassDefinitionBuilder(ClientPortableHook.ID, ClientPortableHook.PRINCIPAL);
            builder.addUTFField("uuid").addUTFField("ownerUuid");
            ss.getSerializationContext().registerClassDefinition(builder.build());
        }

        void auth() throws IOException {
            AuthenticationRequest auth = new AuthenticationRequest(new UsernamePasswordCredentials("dev", "dev-pass"));
            send(auth);
            Object o = receive();
            System.err.println("AUTH -> " + o);
        }

        void send(Object o) throws IOException {
            final Data data = ss.toData(o);
            data.writeData(out);
            out.flush();
        }

        Object receive() throws IOException {
            Data responseData = new Data();
            responseData.readData(in);
            return ss.toObject(responseData);
        }

        void close() throws IOException {
            socket.close();
        }
    }

    static {
        System.setProperty("hazelcast.logging.type", "log4j");
        System.setProperty("hazelcast.version.check.enabled", "false");
        System.setProperty("hazelcast.socket.bind.any", "false");
        System.setProperty("hazelcast.local.localAddress", "127.0.0.1");
        System.setProperty("java.net.preferIPv4Stack", "true");
        System.setProperty(GroupProperties.PROP_WAIT_SECONDS_BEFORE_JOIN, "0");
//        System.setProperty("java.net.preferIPv6Addresses", "true");
//        System.setProperty("hazelcast.prefer.ipv4.stack", "false");
    }
}<|MERGE_RESOLUTION|>--- conflicted
+++ resolved
@@ -1,18 +1,13 @@
 package com.hazelcast.collection;
 
-<<<<<<< HEAD
-import com.hazelcast.clientv2.AuthenticationRequest;
-import com.hazelcast.clientv2.ClientPortableHook;
+
 import com.hazelcast.collection.list.ObjectListProxy;
 import com.hazelcast.collection.operations.CollectionResponse;
-import com.hazelcast.collection.operations.clientv2.*;
-=======
+import com.hazelcast.collection.operations.client.*;
 import com.hazelcast.client.AuthenticationRequest;
 import com.hazelcast.client.ClientPortableHook;
 import com.hazelcast.collection.operations.client.AddAllRequest;
 import com.hazelcast.collection.operations.client.ClearRequest;
-import com.hazelcast.collection.set.ObjectSetProxy;
->>>>>>> 913feeb6
 import com.hazelcast.config.Config;
 import com.hazelcast.core.Hazelcast;
 import com.hazelcast.core.HazelcastInstance;
@@ -55,8 +50,8 @@
         Config config = new Config();
         hz = Hazelcast.newHazelcastInstance(config);
 
-        HazelcastInstance hz1 = Hazelcast.newHazelcastInstance(config);
-        HazelcastInstance hz2 = Hazelcast.newHazelcastInstance(config);
+//        HazelcastInstance hz1 = Hazelcast.newHazelcastInstance(config);
+//        HazelcastInstance hz2 = Hazelcast.newHazelcastInstance(config);
 
         ss = new SerializationServiceImpl(0);
         dataKey = ss.toData(name);
@@ -256,9 +251,9 @@
 
         c.send(new EntrySetRequest(mmProxyId));
         Set<Map.Entry> entrySet = (Set<Map.Entry>)c.receive();
-        Data key = (Data)entrySet.iterator().next().getValue();
-        String s = (String)ss.toObject(key);
-        assertTrue(s.startsWith("key"));
+        Data value = (Data)entrySet.iterator().next().getValue();
+        String s = (String)ss.toObject(value);
+        assertTrue(s.startsWith("value"));
 
         assertEquals(6, entrySet.size());
 
