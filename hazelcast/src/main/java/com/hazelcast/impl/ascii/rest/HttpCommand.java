/* 
 * Copyright (c) 2008-2010, Hazel Ltd. All Rights Reserved.
 * 
 * Licensed under the Apache License, Version 2.0 (the "License");
 * you may not use this file except in compliance with the License.
 * You may obtain a copy of the License at 
 * 
 * http://www.apache.org/licenses/LICENSE-2.0
 * 
 * Unless required by applicable law or agreed to in writing, software
 * distributed under the License is distributed on an "AS IS" BASIS,
 * WITHOUT WARRANTIES OR CONDITIONS OF ANY KIND, either express or implied.
 * See the License for the specific language governing permissions and
 * limitations under the License.
 *
 */

package com.hazelcast.impl.ascii.rest;

import com.hazelcast.impl.ascii.AbstractTextCommand;
import com.hazelcast.nio.IOUtil;

import java.nio.ByteBuffer;

public abstract class HttpCommand extends AbstractTextCommand {
    public static final String HEADER_CONTENT_TYPE = "Content-Type: ";
    public static final String HEADER_CONTENT_LENGTH = "Content-Length: ";
    public static final String HEADER_CHUNKED = "Transfer-Encoding: chunked";

    protected final String uri;
    protected ByteBuffer response;

    public static final byte[] RES_200 = "HTTP/1.1 200 OK\r\n".getBytes();
    public static final byte[] RES_400 = "HTTP/1.1 400 Bad Request\r\nContent-Length: 0\r\n\r\n".getBytes();
    public static final byte[] RES_404 = "HTTP/1.1 404 Not Found\r\n\r\n".getBytes();
    public static final byte[] RES_100 = "HTTP/1.1 100 Continue\r\n\r\n".getBytes();
    public static final byte[] RES_204 = "HTTP/1.1 204 No Content\r\nContent-Length: 0\r\n\r\n".getBytes();
    public static final byte[] RES_503 = "HTTP/1.1 503 Service Unavailable\r\nContent-Length: 0\r\n\r\n".getBytes();
<<<<<<< HEAD
    public static final byte[] CONTENT_TYPE = "Content-TextCommandType: ".getBytes();
=======
    public static final byte[] RES_505 = "HTTP/1.1 505 Internal Server Error\r\nContent-Length: 0\r\n\r\n".getBytes();
    public static final byte[] CONTENT_TYPE = "Content-Type: ".getBytes();
>>>>>>> fec6b304
    public static final byte[] CONTENT_LENGTH = "Content-Length: ".getBytes();
    public static final byte[] CONTENT_TYPE_PLAIN_TEXT = "text/plain".getBytes();

    public HttpCommand(TextCommandType type, String uri) {
        super(type);
        this.uri = uri;
    }

    public boolean shouldReply() {
        return true;
    }

    public String getURI() {
        return uri;
    }

    public void send204() {
        this.response = ByteBuffer.wrap(RES_204);
    }

    public void send400() {
        this.response = ByteBuffer.wrap(RES_400);
    }

    public void setResponse(byte[] value) {
        this.response = ByteBuffer.wrap(value);
    }
//    public boolean writeTo(ByteBuffer bb) {
//        while (bb.hasRemaining() && response.hasRemaining()) {
//            bb.put(response.get());
//        }
//        return !response.hasRemaining();
//    }

    /**
     * HTTP/1.0 200 OK
     * Date: Fri, 31 Dec 1999 23:59:59 GMT
     * Content-TextCommandType: text/html
     * Content-Length: 1354
     *
     * @param contentType
     * @param value
     */
    public void setResponse(byte[] contentType, byte[] value) {
        int valueSize = (value == null) ? 0 : value.length;
        byte[] len = String.valueOf(valueSize).getBytes();
        int size = RES_200.length;
        if (contentType != null) {
            size += CONTENT_TYPE.length;
            size += contentType.length;
            size += RETURN.length;
        }
        size += CONTENT_LENGTH.length;
        size += len.length;
        size += RETURN.length;
        size += RETURN.length;
        size += valueSize;
        size += RETURN.length;
        this.response = ByteBuffer.allocate(size);
        response.put(RES_200);
        if (contentType != null) {
            response.put(CONTENT_TYPE);
            response.put(contentType);
            response.put(RETURN);
        }
        response.put(CONTENT_LENGTH);
        response.put(len);
        response.put(RETURN);
        response.put(RETURN);
        if (value != null) {
            response.put(value);
        }
        response.put(RETURN);
        response.flip();
    }

    public boolean writeTo(ByteBuffer bb) {
        IOUtil.copyToHeapBuffer(response, bb);
        return !response.hasRemaining();
    }

    @Override
    public String toString() {
        return "HttpCommand [" + type + "]{" +
                "uri='" + uri + '\'' +
                '}' + super.toString();
    }
}<|MERGE_RESOLUTION|>--- conflicted
+++ resolved
@@ -36,12 +36,8 @@
     public static final byte[] RES_100 = "HTTP/1.1 100 Continue\r\n\r\n".getBytes();
     public static final byte[] RES_204 = "HTTP/1.1 204 No Content\r\nContent-Length: 0\r\n\r\n".getBytes();
     public static final byte[] RES_503 = "HTTP/1.1 503 Service Unavailable\r\nContent-Length: 0\r\n\r\n".getBytes();
-<<<<<<< HEAD
-    public static final byte[] CONTENT_TYPE = "Content-TextCommandType: ".getBytes();
-=======
     public static final byte[] RES_505 = "HTTP/1.1 505 Internal Server Error\r\nContent-Length: 0\r\n\r\n".getBytes();
     public static final byte[] CONTENT_TYPE = "Content-Type: ".getBytes();
->>>>>>> fec6b304
     public static final byte[] CONTENT_LENGTH = "Content-Length: ".getBytes();
     public static final byte[] CONTENT_TYPE_PLAIN_TEXT = "text/plain".getBytes();
 
