/*
 * Copyright (c) 2008-2012, Hazel Bilisim Ltd. All Rights Reserved.
 *
 * Licensed under the Apache License, Version 2.0 (the "License");
 * you may not use this file except in compliance with the License.
 * You may obtain a copy of the License at
 *
 * http://www.apache.org/licenses/LICENSE-2.0
 *
 * Unless required by applicable law or agreed to in writing, software
 * distributed under the License is distributed on an "AS IS" BASIS,
 * WITHOUT WARRANTIES OR CONDITIONS OF ANY KIND, either express or implied.
 * See the License for the specific language governing permissions and
 * limitations under the License.
 */

package com.hazelcast.impl;

import com.hazelcast.cluster.ClusterImpl;
import com.hazelcast.cluster.JoinInfo;
import com.hazelcast.config.Config;
import com.hazelcast.config.Interfaces;
import com.hazelcast.config.NetworkConfig;
import com.hazelcast.config.TcpIpConfig;
import com.hazelcast.core.Member;
import com.hazelcast.impl.spi.*;
import com.hazelcast.logging.ILogger;
import com.hazelcast.nio.Address;
import com.hazelcast.nio.Connection;
import com.hazelcast.util.AddressUtil;
import com.hazelcast.util.AddressUtil.AddressMatcher;
import com.hazelcast.util.AddressUtil.InvalidAddressException;
import com.hazelcast.util.Clock;

import java.net.InetAddress;
import java.net.UnknownHostException;
import java.util.*;
import java.util.concurrent.Future;
import java.util.concurrent.TimeUnit;
import java.util.concurrent.atomic.AtomicBoolean;
import java.util.logging.Level;

import static com.hazelcast.util.AddressUtil.AddressHolder;

public class TcpIpJoiner extends AbstractJoiner {

    private static final int MAX_PORT_TRIES = 3;

    private volatile boolean claimingMaster = false;

    public TcpIpJoiner(Node node) {
        super(node);
    }

    private void joinViaTargetMember(AtomicBoolean joined, Address targetAddress, long maxJoinMillis) {
        try {
            logger.log(Level.FINEST, "Joining over target member " + targetAddress);
            if (targetAddress == null) {
                throw new RuntimeException("Invalid target address " + targetAddress);
            }
            if (targetAddress.equals(node.address) || isLocalAddress(targetAddress)) {
                node.setAsMaster();
                return;
            }
<<<<<<< HEAD
=======

>>>>>>> ca33cf86
            long joinStartTime = Clock.currentTimeMillis();
            Connection connection = null;
            while (node.isActive() && !joined.get() && (Clock.currentTimeMillis() - joinStartTime < maxJoinMillis)) {
                connection = node.connectionManager.getOrConnect(targetAddress);
                if (connection == null) {
                    //noinspection BusyWait
                    Thread.sleep(2000L);
                    continue;
                }
                logger.log(Level.FINEST, "Sending joinRequest " + targetAddress);
<<<<<<< HEAD
                node.clusterImpl.sendJoinRequest(targetAddress, true);
=======
                node.clusterManager.sendJoinRequest(targetAddress, true);
>>>>>>> ca33cf86
                //noinspection BusyWait
                Thread.sleep(3000L);
            }
        } catch (final Exception e) {
            logger.log(Level.WARNING, e.getMessage(), e);
        }
    }

<<<<<<< HEAD
    public static class MasterClaim extends AbstractOperation implements NonMemberOperation, NonBlockingOperation {
=======
    public static class MasterQuestion extends AbstractRemotelyProcessable {
        public void process() {
            TcpIpJoiner tcpIpJoiner = (TcpIpJoiner) getNode().getJoiner();
            boolean shouldApprove = (!(tcpIpJoiner.askingForApproval || node.isMaster()));
            getNode().clusterManager.sendProcessableTo(new MasterAnswer(node.getThisAddress(), shouldApprove),
                                                       getConnection());
        }
    }

    public static class MasterAnswer extends AbstractRemotelyProcessable {
        Address respondingAddress = null;
        boolean approved = false;

        public MasterAnswer(Address respondingAddress, boolean approved) {
            this.respondingAddress = respondingAddress;
            this.approved = approved;
        }
>>>>>>> ca33cf86

        public void run() {
            Node node = getNodeService().getNode();
            ResponseHandler responseHandler = getResponseHandler();
            Joiner joiner = node.getJoiner();
            boolean approvedAsMaster = false;
            final ILogger logger = node.getLogger(getClass().getName());
            if (joiner instanceof TcpIpJoiner) {
                TcpIpJoiner tcpIpJoiner = (TcpIpJoiner) joiner;
                approvedAsMaster = !tcpIpJoiner.claimingMaster && !node.isMaster();
            } else {
                approvedAsMaster = false;
                logger.log(Level.WARNING, "This node requires MulticastJoin strategy!");
            }
            logger.log(Level.FINEST, "Sending '" + approvedAsMaster + "' for master claim of node: " + getCaller());
            responseHandler.sendResponse(approvedAsMaster);
        }
    }

<<<<<<< HEAD
=======
    volatile boolean approved = true;
    final AtomicInteger responseCounter = new AtomicInteger();
    volatile boolean askingForApproval = false;
    
>>>>>>> ca33cf86
    private void joinViaPossibleMembers(AtomicBoolean joined) {
        try {
            node.getFailedConnections().clear();
            final Collection<Address> colPossibleAddresses = getPossibleAddresses();
            colPossibleAddresses.remove(node.address);
            for (final Address possibleAddress : colPossibleAddresses) {
                logger.log(Level.INFO, "Connecting to possible member: " + possibleAddress);
                node.connectionManager.getOrConnect(possibleAddress);
            }
            
            boolean foundConnection = false;
            int numberOfSeconds = 0;
            final int connectionTimeoutSeconds = config.getNetworkConfig().getJoin().getTcpIpConfig().getConnectionTimeoutSeconds();
            while (!foundConnection && numberOfSeconds < connectionTimeoutSeconds) {
                logger.log(Level.FINEST, "Removing failedConnections: " + node.getFailedConnections());
                colPossibleAddresses.removeAll(node.getFailedConnections());
                if (colPossibleAddresses.size() == 0) {
                    break;
                }
                //noinspection BusyWait
                Thread.sleep(1000L);
                numberOfSeconds++;
                logger.log(Level.FINEST, "We are going to try to connect to each address" + colPossibleAddresses);
                for (Address possibleAddress : colPossibleAddresses) {
                    final Connection conn = node.connectionManager.getOrConnect(possibleAddress);
                    if (conn != null) {
                        foundConnection = true;
                        logger.log(Level.FINEST, "Found and sending join request for " + possibleAddress);
                        node.clusterImpl.sendJoinRequest(possibleAddress, true);
                    }
                }
            }
            logger.log(Level.FINEST, "FOUND " + foundConnection);
            if (!foundConnection) {
                logger.log(Level.FINEST, "This node will assume master role since no possible member where connected to");
                node.setAsMaster();
            } else {
                if (!node.joined()) {
                    if (connectionTimeoutSeconds - numberOfSeconds > 0) {
                        logger.log(Level.FINEST, "Sleeping for " + (connectionTimeoutSeconds - numberOfSeconds) + " seconds.");
                        Thread.sleep((connectionTimeoutSeconds - numberOfSeconds) * 1000L);
                    }
                    colPossibleAddresses.removeAll(node.getFailedConnections());
                    if (colPossibleAddresses.size() == 0) {
                        logger.log(Level.FINEST, "This node will assume master role since all possible members didn't accept join request");
                        node.setAsMaster();
                    } else {
                        boolean masterCandidate = true;
                        for (Address address : colPossibleAddresses) {
                            if (node.connectionManager.getConnection(address) != null) {
                                if (node.address.hashCode() > address.hashCode()) {
                                    masterCandidate = false;
                                }
                            }
                        }
                        if (masterCandidate) {
                            // ask others...
                            claimingMaster = true;
                            Collection<Future<Boolean>> responses = new LinkedList<Future<Boolean>>();
                            for (Address address : colPossibleAddresses) {
                                if (node.getConnectionManager().getConnection(address) != null) {
                                    logger.log(Level.FINEST, "Claiming myself as master node!");
                                    Invocation inv = node.nodeService.createSingleInvocation(ClusterImpl.SERVICE_NAME,
                                            new MasterClaim(), -1).setTarget(address).setTryCount(1).build();
                                    responses.add(inv.invoke());
                                }
                            }
                            final long maxWait = TimeUnit.SECONDS.toMillis(10);
                            long waitTime = 0L;
                            boolean allApprovedAsMaster = true;
                            for (Future<Boolean> response : responses) {
                                if (!allApprovedAsMaster || waitTime > maxWait) {
                                    allApprovedAsMaster = false;
                                    break;
                                }
                                long t = Clock.currentTimeMillis();
                                try {
                                    allApprovedAsMaster &= response.get(1, TimeUnit.SECONDS);
                                } catch (Exception e) {
                                    logger.log(Level.FINEST, e.getMessage(), e);
                                    allApprovedAsMaster = false;
                                } finally {
                                    waitTime += (Clock.currentTimeMillis() - t);
                                }
                            }
                            if (allApprovedAsMaster) {
                                logger.log(Level.FINEST, node.getThisAddress() + " Setting myself as master! group " + node.getConfig().getGroupConfig().getName() + " possible addresses " + colPossibleAddresses.size() + "" + colPossibleAddresses);
                                node.setAsMaster();
                                return;
                            } else {
                                lookForMaster(colPossibleAddresses);
                            }
                        } else {
                            lookForMaster(colPossibleAddresses);
                        }
                    }
                }
            }
            colPossibleAddresses.clear();
            node.getFailedConnections().clear();
        } catch (Throwable t) {
            logger.log(Level.SEVERE, t.getMessage(), t);
        }
    }

    private void lookForMaster(Collection<Address> colPossibleAddresses) throws InterruptedException {
        int tryCount = 0;
        claimingMaster = false;
        while (!node.joined() && tryCount++ < 20 && (node.getMasterAddress() == null)) {
            connectAndSendJoinRequest(colPossibleAddresses);
            //noinspection BusyWait
            Thread.sleep(1000L);
        }
        int requestCount = 0;
        colPossibleAddresses.removeAll(node.getFailedConnections());
        if (colPossibleAddresses.size() == 0) {
            node.setAsMaster();
            logger.log(Level.FINEST, node.getThisAddress() + " Setting myself as master! group " + node.getConfig().getGroupConfig().getName() + " no possible addresses without failed connection");
            return;
        }
        logger.log(Level.FINEST, node.getThisAddress() + " joining to master " + node.getMasterAddress() + ", group " + node.getConfig().getGroupConfig().getName());
        while (node.isActive() && !node.joined()) {
            //noinspection BusyWait
            Thread.sleep(1000L);
            final Address master = node.getMasterAddress();
            if (master != null) {
                node.clusterImpl.sendJoinRequest(master, true);
                if (requestCount++ > node.getGroupProperties().MAX_WAIT_SECONDS_BEFORE_JOIN.getInteger() + 10) {
                    logger.log(Level.WARNING, "Couldn't join to the master : " + master);
                    return;
                }
            } else {
                logger.log(Level.FINEST, node.getThisAddress() + " couldn't find a master! but there was connections available: " + colPossibleAddresses);
                return;
            }
        }
    }

    private Address getRequiredMemberAddress() {
        final TcpIpConfig tcpIpConfig = config.getNetworkConfig().getJoin().getTcpIpConfig();
        final String host = tcpIpConfig.getRequiredMember();
        try {
            final AddressHolder addressHolder = AddressUtil.getAddressHolder(host, config.getNetworkConfig().getPort());
            if (AddressUtil.isIpAddress(addressHolder.address)) {
                return new Address(addressHolder.address, addressHolder.port);
            } else {
                final Interfaces interfaces = config.getNetworkConfig().getInterfaces();
                if (interfaces.isEnabled()) {
                    final InetAddress[] inetAddresses = InetAddress.getAllByName(addressHolder.address);
                    if (inetAddresses.length > 1) {
                        for (InetAddress inetAddress : inetAddresses) {
                            if (AddressUtil.matchAnyInterface(inetAddress.getHostAddress(),
                                    interfaces.getInterfaces())) {
                                return new Address(inetAddress, addressHolder.port);
                            }
                        }
                    } else {
                        final InetAddress inetAddress = inetAddresses[0];
                        if (AddressUtil.matchAnyInterface(inetAddress.getHostAddress(),
                                interfaces.getInterfaces())) {
                            return new Address(addressHolder.address, addressHolder.port);
                        }
                    }
                } else {
                    return new Address(addressHolder.address, addressHolder.port);
                }
            }
        } catch (final Exception e) {
            logger.log(Level.WARNING, e.getMessage(), e);
        }
        return null;
    }

    public void doJoin(AtomicBoolean joined) {
        if (targetAddress != null) {
            try {
                long maxJoinMergeTargetMillis = node.getGroupProperties().MAX_JOIN_MERGE_TARGET_SECONDS.getInteger() * 1000;
                joinViaTargetMember(joined, targetAddress, maxJoinMergeTargetMillis);
            } finally {
                targetAddress = null;
            }
            if (!joined.get()) {
                joinViaPossibleMembers(joined);
            }
        } else if (config.getNetworkConfig().getJoin().getTcpIpConfig().getRequiredMember() != null) {
            Address requiredMember = getRequiredMemberAddress();
            long maxJoinMillis = node.getGroupProperties().MAX_JOIN_SECONDS.getInteger() * 1000;
            joinViaTargetMember(joined, requiredMember, maxJoinMillis);
        } else {
            joinViaPossibleMembers(joined);
        }
    }

    private Collection<Address> getPossibleAddresses() {
        final Collection<String> possibleMembers = getMembers();
        final Set<Address> possibleAddresses = new HashSet<Address>();
        final NetworkConfig networkConfig = config.getNetworkConfig();
        for (String possibleMember : possibleMembers) {
            try {
                final AddressHolder addressHolder = AddressUtil.getAddressHolder(possibleMember);
                final boolean portIsDefined = addressHolder.port != -1 || !networkConfig.isPortAutoIncrement();
                final int count = portIsDefined ? 1 : MAX_PORT_TRIES;
                final int port = addressHolder.port != -1 ? addressHolder.port : networkConfig.getPort();
                AddressMatcher addressMatcher = null;
                try {
                    addressMatcher = AddressUtil.getAddressMatcher(addressHolder.address);
                } catch (InvalidAddressException ignore) {
                }
                if (addressMatcher != null) {
                    final Collection<String> matchedAddresses;
                    if (addressMatcher.isIPv4()) {
                        matchedAddresses = AddressUtil.getMatchingIpv4Addresses(addressMatcher);
                    } else {
                        // for IPv6 we are not doing wildcard matching
                        matchedAddresses = Collections.singleton(addressHolder.address);
                    }
                    for (String matchedAddress : matchedAddresses) {
                        addPossibleAddresses(possibleAddresses, matchedAddress, null, port, count);
                    }
                } else {
                    final String host = addressHolder.address;
                    final Interfaces interfaces = networkConfig.getInterfaces();
                    if (interfaces.isEnabled()) {
                        final InetAddress[] inetAddresses = InetAddress.getAllByName(host);
                        if (inetAddresses.length > 1) {
                            for (InetAddress inetAddress : inetAddresses) {
                                if (AddressUtil.matchAnyInterface(inetAddress.getHostAddress(),
                                        interfaces.getInterfaces())) {
                                    addPossibleAddresses(possibleAddresses, null, inetAddress, port, count);
                                }
                            }
                        } else {
                            final InetAddress inetAddress = inetAddresses[0];
                            if (AddressUtil.matchAnyInterface(inetAddress.getHostAddress(),
                                    interfaces.getInterfaces())) {
                                addPossibleAddresses(possibleAddresses, host, null, port, count);
                            }
                        }
                    } else {
                        addPossibleAddresses(possibleAddresses, host, null, port, count);
                    }
                }
            } catch (UnknownHostException e) {
                logger.log(Level.WARNING, e.getMessage(), e);
            }
        }
        possibleAddresses.addAll(networkConfig.getJoin().getTcpIpConfig().getAddresses());
        return possibleAddresses;
    }

    private void addPossibleAddresses(final Set<Address> possibleAddresses,
                                      final String host, final InetAddress inetAddress,
                                      final int port, final int count) throws UnknownHostException {
        for (int i = 0; i < count; i++) {
            final int currentPort = port + i;
            final Address address = host != null ? new Address(host, currentPort) : new Address(inetAddress, currentPort);
            if (!isLocalAddress(address)) {
                possibleAddresses.add(address);
            }
        }
    }

    private boolean isLocalAddress(final Address address) throws UnknownHostException {
        final Address thisAddress = node.address;
        final boolean local = thisAddress.getInetSocketAddress().equals(address.getInetSocketAddress());
        logger.log(Level.FINEST, address + " is local? " + local);
        return local;
    }

    protected Collection<String> getMembers() {
        return getConfigurationMembers(config);
    }

    public static Collection<String> getConfigurationMembers(Config config) {
        final TcpIpConfig tcpIpConfig = config.getNetworkConfig().getJoin().getTcpIpConfig();
        final Collection<String> configMembers = tcpIpConfig.getMembers();
        final Set<String> possibleMembers = new HashSet<String>();
        for (String member : configMembers) {
            // split members defined in tcp-ip configuration by comma(,) semi-colon(;) space( ).
            String[] members = member.split("[,; ]");
            Collections.addAll(possibleMembers, members);
        }
        return possibleMembers;
    }

    public void searchForOtherClusters(SplitBrainHandler splitBrainHandler) {
        final Collection<Address> colPossibleAddresses;
        try {
            colPossibleAddresses = getPossibleAddresses();
        } catch (Throwable e) {
            logger.log(Level.SEVERE, e.getMessage(), e);
            return;
        }
        colPossibleAddresses.remove(node.getThisAddress());
        for (Member member : node.getClusterImpl().getMembers()) {
            colPossibleAddresses.remove(((MemberImpl) member).getAddress());
        }
        if (colPossibleAddresses.isEmpty()) {
            return;
        }
        for (Address possibleAddress : colPossibleAddresses) {
            logger.log(Level.WARNING, node.getThisAddress() + " is connecting to " + possibleAddress);
            node.connectionManager.getOrConnect(possibleAddress, true);
            try {
                //noinspection BusyWait
                Thread.sleep(1500);
            } catch (InterruptedException e) {
                return;
            }
            final Connection conn = node.connectionManager.getConnection(possibleAddress);
            if (conn != null) {
                final JoinInfo response = node.clusterImpl.checkJoin(possibleAddress);
                System.out.println("response = " + response);
                if (response != null && shouldMerge(response)) {
                    logger.log(Level.WARNING, node.address + " is merging [tcp/ip] to " + possibleAddress);
                    targetAddress = possibleAddress;
<<<<<<< HEAD
                    sendClusterMergeToOthers(targetAddress);
=======
                    node.clusterManager.sendClusterMergeToOthers(targetAddress);
>>>>>>> ca33cf86
                    splitBrainHandler.restart();
                    return;
                }
            }
        }
    }
}<|MERGE_RESOLUTION|>--- conflicted
+++ resolved
@@ -62,10 +62,6 @@
                 node.setAsMaster();
                 return;
             }
-<<<<<<< HEAD
-=======
-
->>>>>>> ca33cf86
             long joinStartTime = Clock.currentTimeMillis();
             Connection connection = null;
             while (node.isActive() && !joined.get() && (Clock.currentTimeMillis() - joinStartTime < maxJoinMillis)) {
@@ -76,11 +72,7 @@
                     continue;
                 }
                 logger.log(Level.FINEST, "Sending joinRequest " + targetAddress);
-<<<<<<< HEAD
                 node.clusterImpl.sendJoinRequest(targetAddress, true);
-=======
-                node.clusterManager.sendJoinRequest(targetAddress, true);
->>>>>>> ca33cf86
                 //noinspection BusyWait
                 Thread.sleep(3000L);
             }
@@ -89,27 +81,7 @@
         }
     }
 
-<<<<<<< HEAD
     public static class MasterClaim extends AbstractOperation implements NonMemberOperation, NonBlockingOperation {
-=======
-    public static class MasterQuestion extends AbstractRemotelyProcessable {
-        public void process() {
-            TcpIpJoiner tcpIpJoiner = (TcpIpJoiner) getNode().getJoiner();
-            boolean shouldApprove = (!(tcpIpJoiner.askingForApproval || node.isMaster()));
-            getNode().clusterManager.sendProcessableTo(new MasterAnswer(node.getThisAddress(), shouldApprove),
-                                                       getConnection());
-        }
-    }
-
-    public static class MasterAnswer extends AbstractRemotelyProcessable {
-        Address respondingAddress = null;
-        boolean approved = false;
-
-        public MasterAnswer(Address respondingAddress, boolean approved) {
-            this.respondingAddress = respondingAddress;
-            this.approved = approved;
-        }
->>>>>>> ca33cf86
 
         public void run() {
             Node node = getNodeService().getNode();
@@ -129,13 +101,6 @@
         }
     }
 
-<<<<<<< HEAD
-=======
-    volatile boolean approved = true;
-    final AtomicInteger responseCounter = new AtomicInteger();
-    volatile boolean askingForApproval = false;
-    
->>>>>>> ca33cf86
     private void joinViaPossibleMembers(AtomicBoolean joined) {
         try {
             node.getFailedConnections().clear();
@@ -452,11 +417,7 @@
                 if (response != null && shouldMerge(response)) {
                     logger.log(Level.WARNING, node.address + " is merging [tcp/ip] to " + possibleAddress);
                     targetAddress = possibleAddress;
-<<<<<<< HEAD
                     sendClusterMergeToOthers(targetAddress);
-=======
-                    node.clusterManager.sendClusterMergeToOthers(targetAddress);
->>>>>>> ca33cf86
                     splitBrainHandler.restart();
                     return;
                 }
