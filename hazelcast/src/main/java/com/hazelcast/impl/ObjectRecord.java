/*
 * Copyright (c) 2008-2012, Hazelcast, Inc. All Rights Reserved.
 *
 * Licensed under the Apache License, Version 2.0 (the "License");
 * you may not use this file except in compliance with the License.
 * You may obtain a copy of the License at
 *
 * http://www.apache.org/licenses/LICENSE-2.0
 *
 * Unless required by applicable law or agreed to in writing, software
 * distributed under the License is distributed on an "AS IS" BASIS,
 * WITHOUT WARRANTIES OR CONDITIONS OF ANY KIND, either express or implied.
 * See the License for the specific language governing permissions and
 * limitations under the License.
 */

package com.hazelcast.impl;

import com.hazelcast.nio.ObjectDataInput;
import com.hazelcast.nio.ObjectDataOutput;
import com.hazelcast.nio.serialization.Data;

import java.io.IOException;

public class ObjectRecord extends AbstractRecord {

    private volatile Object value;

    public ObjectRecord(long id, Data keyData, Data valueData, long ttl, long maxIdleMillis) {
<<<<<<< HEAD
        super(id, keyData);
        this.value = IOUtil.toObject(valueData);
=======
        super(id, keyData, ttl, maxIdleMillis);
//        this.value = IOUtil.toObject(valueData);
>>>>>>> 1037e244
    }

    public Data getValueData() {
//        return IOUtil.toData(value);
        return null;
    }

    public void setValueData(Data dataValue) {
//        value = IOUtil.toObject(dataValue);
    }

    public Object getValue() {
        return value;
    }

    public Object setValue(Object o) {
        Record old = ((Record) o).clone();
        value = o;
        return old;
    }

    @Override
    public void writeData(ObjectDataOutput out) throws IOException {
        super.writeData(out);
        keyData.writeData(out);
        getValueData().writeData(out);
    }

    @Override
    public void readData(ObjectDataInput in) throws IOException {
        super.readData(in);
        keyData = new Data();
        keyData.readData(in);
        Data valueData = new Data();
        valueData.readData(in);
//        value = IOUtil.toObject(valueData);
    }
}<|MERGE_RESOLUTION|>--- conflicted
+++ resolved
@@ -27,22 +27,16 @@
     private volatile Object value;
 
     public ObjectRecord(long id, Data keyData, Data valueData, long ttl, long maxIdleMillis) {
-<<<<<<< HEAD
         super(id, keyData);
         this.value = IOUtil.toObject(valueData);
-=======
-        super(id, keyData, ttl, maxIdleMillis);
-//        this.value = IOUtil.toObject(valueData);
->>>>>>> 1037e244
     }
 
     public Data getValueData() {
-//        return IOUtil.toData(value);
-        return null;
+        return IOUtil.toData(value);
     }
 
     public void setValueData(Data dataValue) {
-//        value = IOUtil.toObject(dataValue);
+        value = IOUtil.toObject(dataValue);
     }
 
     public Object getValue() {
@@ -69,6 +63,6 @@
         keyData.readData(in);
         Data valueData = new Data();
         valueData.readData(in);
-//        value = IOUtil.toObject(valueData);
+        value = IOUtil.toObject(valueData);
     }
 }