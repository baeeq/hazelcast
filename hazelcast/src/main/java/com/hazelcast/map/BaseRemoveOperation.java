/*
 * Copyright (c) 2008-2012, Hazelcast, Inc. All Rights Reserved.
 *
 * Licensed under the Apache License, Version 2.0 (the "License");
 * you may not use this file except in compliance with the License.
 * You may obtain a copy of the License at
 *
 * http://www.apache.org/licenses/LICENSE-2.0
 *
 * Unless required by applicable law or agreed to in writing, software
 * distributed under the License is distributed on an "AS IS" BASIS,
 * WITHOUT WARRANTIES OR CONDITIONS OF ANY KIND, either express or implied.
 * See the License for the specific language governing permissions and
 * limitations under the License.
 */

package com.hazelcast.map;

import com.hazelcast.impl.Record;
<<<<<<< HEAD
import com.hazelcast.map.response.SuccessResponse;
import com.hazelcast.map.response.UpdateResponse;
=======
import com.hazelcast.map.GenericBackupOperation.BackupOpType;
>>>>>>> 87bd1aed
import com.hazelcast.nio.Data;
import com.hazelcast.spi.BackupAwareOperation;
import com.hazelcast.spi.NodeEngine;
import com.hazelcast.spi.Operation;
import com.hazelcast.spi.ResponseHandler;

import java.io.DataInput;
import java.io.DataOutput;
import java.io.IOException;

import static com.hazelcast.nio.IOUtil.toData;
import static com.hazelcast.nio.IOUtil.toObject;

public abstract class BaseRemoveOperation extends LockAwareOperation implements BackupAwareOperation {
    Object key;
    Record record;

    Data valueToCompare;
    PartitionContainer pc;
    ResponseHandler responseHandler;
    MapPartition mapPartition;
    MapService mapService;
    NodeEngine nodeEngine;

<<<<<<< HEAD
    // put flags: put(), set() and other put related operation implemntations will differ according to these flags
    boolean LOAD_OLD = true;
    boolean STORE = true;
    boolean RETURN_RESPONSE = true;
    boolean RETURN_OLD_VALUE = true;
    boolean SEND_BACKUPS = true;
    boolean TRANSACTION_ENABLED = true;
    boolean VALUE_BASED = false;
=======
>>>>>>> 87bd1aed

    public BaseRemoveOperation(String name, Data dataKey, String txnId) {
        super(name, dataKey);
        setTxnId(txnId);
    }

    public BaseRemoveOperation(String name, Data dataKey, Data valueParam, String txnId) {
        super(name, dataKey);
        this.valueToCompare = valueParam;
        setTxnId(txnId);
        initFlags();
    }

    public BaseRemoveOperation() {
    }

    protected boolean prepareTransaction() {
        if (txnId != null) {
            pc.addTransactionLogItem(txnId, new TransactionLogItem(name, dataKey, null, false, true));
            responseHandler.sendResponse(null);
            return true;
        }
        return false;
    }

    protected void init() {
        responseHandler = getResponseHandler();
        mapService = (MapService) getService();
        nodeEngine = (NodeEngine) getNodeEngine();
        pc = mapService.getPartitionContainer(getPartitionId());
        mapPartition = pc.getMapPartition(name);
    }

    protected void load() {
<<<<<<< HEAD
        if (LOAD_OLD) {
            if (mapPartition.loader != null) {
                key = toObject(dataKey);
                Object oldValue = mapPartition.loader.load(key);
                dataValue = toData(oldValue);
            }
=======
        if (mapPartition.loader != null) {
            key = toObject(dataKey);
            Object oldValue = mapPartition.loader.load(key);
            valueData = toData(oldValue);
>>>>>>> 87bd1aed
        }
    }

    protected void store() {
        if (mapPartition.store != null && mapPartition.writeDelayMillis == 0) {
            if (key == null) {
                key = toObject(dataKey);
            }
            mapPartition.store.delete(key);
        }
    }

    protected void prepareValue() {
        record = mapPartition.records.get(dataKey);
        if (record == null) {
            load();
        } else {
            dataValue = record.getValueData();
        }
    }

<<<<<<< HEAD
    protected void sendResponse() {
        if (RETURN_RESPONSE) {
            if (VALUE_BASED) {
                responseHandler.sendResponse(new SuccessResponse(true, version, backupCount));
            } else if (RETURN_OLD_VALUE) {
                responseHandler.sendResponse(new UpdateResponse(dataValue, version, backupCount));
            } else {
                responseHandler.sendResponse(new UpdateResponse(null, version, backupCount));
            }
        }
=======
    public abstract void doOp();

    @Override
    public Object getResponse() {
        return valueData;
    }

    public Operation getBackupOperation() {
        final GenericBackupOperation op = new GenericBackupOperation(name, dataKey, dataValue, ttl);
        op.setBackupOpType(BackupOpType.REMOVE);
        return op;
>>>>>>> 87bd1aed
    }

    public int getAsyncBackupCount() {
        return mapPartition.getAsyncBackupCount();
    }

<<<<<<< HEAD
    // run operation is seperated into methods so each method can be overridden to differentiate put implementation
    public void doRun() {
        init();
        if (prepareTransaction()) {
            return;
        }
        prepareValue();
        if (VALUE_BASED) {
            if (!nodeService.toObject(valueToCompare).equals(nodeService.toObject(dataValue))) {
                responseHandler.sendResponse(new SuccessResponse(false, version, backupCount));
                return;
            }
        }
        remove();
        store();
        sendBackups();
        sendResponse();
=======
    public int getSyncBackupCount() {
        return mapPartition.getBackupCount();
    }

    public boolean shouldBackup() {
        return true;
>>>>>>> 87bd1aed
    }

    public void remove() {
        mapPartition.records.remove(dataKey);
    }

    private int getClusterSize() {
        return getNodeEngine().getCluster().getMembers().size();
    }

    public void writeInternal(DataOutput out) throws IOException {
        super.writeInternal(out);
        valueToCompare.writeData(out);
    }

    public void readInternal(DataInput in) throws IOException {
        super.readInternal(in);
        valueToCompare = new Data();
        valueToCompare.readData(in);
    }


    @Override
    public String toString() {
        return "BaseRemoveOperation{" + name + "}";
    }
}<|MERGE_RESOLUTION|>--- conflicted
+++ resolved
@@ -17,21 +17,12 @@
 package com.hazelcast.map;
 
 import com.hazelcast.impl.Record;
-<<<<<<< HEAD
-import com.hazelcast.map.response.SuccessResponse;
-import com.hazelcast.map.response.UpdateResponse;
-=======
 import com.hazelcast.map.GenericBackupOperation.BackupOpType;
->>>>>>> 87bd1aed
 import com.hazelcast.nio.Data;
 import com.hazelcast.spi.BackupAwareOperation;
 import com.hazelcast.spi.NodeEngine;
 import com.hazelcast.spi.Operation;
 import com.hazelcast.spi.ResponseHandler;
-
-import java.io.DataInput;
-import java.io.DataOutput;
-import java.io.IOException;
 
 import static com.hazelcast.nio.IOUtil.toData;
 import static com.hazelcast.nio.IOUtil.toObject;
@@ -40,35 +31,17 @@
     Object key;
     Record record;
 
-    Data valueToCompare;
+    Data valueData;
     PartitionContainer pc;
     ResponseHandler responseHandler;
     MapPartition mapPartition;
     MapService mapService;
     NodeEngine nodeEngine;
 
-<<<<<<< HEAD
-    // put flags: put(), set() and other put related operation implemntations will differ according to these flags
-    boolean LOAD_OLD = true;
-    boolean STORE = true;
-    boolean RETURN_RESPONSE = true;
-    boolean RETURN_OLD_VALUE = true;
-    boolean SEND_BACKUPS = true;
-    boolean TRANSACTION_ENABLED = true;
-    boolean VALUE_BASED = false;
-=======
->>>>>>> 87bd1aed
 
     public BaseRemoveOperation(String name, Data dataKey, String txnId) {
         super(name, dataKey);
         setTxnId(txnId);
-    }
-
-    public BaseRemoveOperation(String name, Data dataKey, Data valueParam, String txnId) {
-        super(name, dataKey);
-        this.valueToCompare = valueParam;
-        setTxnId(txnId);
-        initFlags();
     }
 
     public BaseRemoveOperation() {
@@ -92,19 +65,10 @@
     }
 
     protected void load() {
-<<<<<<< HEAD
-        if (LOAD_OLD) {
             if (mapPartition.loader != null) {
                 key = toObject(dataKey);
                 Object oldValue = mapPartition.loader.load(key);
-                dataValue = toData(oldValue);
-            }
-=======
-        if (mapPartition.loader != null) {
-            key = toObject(dataKey);
-            Object oldValue = mapPartition.loader.load(key);
             valueData = toData(oldValue);
->>>>>>> 87bd1aed
         }
     }
 
@@ -122,22 +86,10 @@
         if (record == null) {
             load();
         } else {
-            dataValue = record.getValueData();
+            valueData = record.getValueData();
         }
     }
 
-<<<<<<< HEAD
-    protected void sendResponse() {
-        if (RETURN_RESPONSE) {
-            if (VALUE_BASED) {
-                responseHandler.sendResponse(new SuccessResponse(true, version, backupCount));
-            } else if (RETURN_OLD_VALUE) {
-                responseHandler.sendResponse(new UpdateResponse(dataValue, version, backupCount));
-            } else {
-                responseHandler.sendResponse(new UpdateResponse(null, version, backupCount));
-            }
-        }
-=======
     public abstract void doOp();
 
     @Override
@@ -149,39 +101,18 @@
         final GenericBackupOperation op = new GenericBackupOperation(name, dataKey, dataValue, ttl);
         op.setBackupOpType(BackupOpType.REMOVE);
         return op;
->>>>>>> 87bd1aed
     }
 
     public int getAsyncBackupCount() {
         return mapPartition.getAsyncBackupCount();
     }
 
-<<<<<<< HEAD
-    // run operation is seperated into methods so each method can be overridden to differentiate put implementation
-    public void doRun() {
-        init();
-        if (prepareTransaction()) {
-            return;
-        }
-        prepareValue();
-        if (VALUE_BASED) {
-            if (!nodeService.toObject(valueToCompare).equals(nodeService.toObject(dataValue))) {
-                responseHandler.sendResponse(new SuccessResponse(false, version, backupCount));
-                return;
-            }
-        }
-        remove();
-        store();
-        sendBackups();
-        sendResponse();
-=======
     public int getSyncBackupCount() {
         return mapPartition.getBackupCount();
     }
 
     public boolean shouldBackup() {
         return true;
->>>>>>> 87bd1aed
     }
 
     public void remove() {
@@ -192,18 +123,6 @@
         return getNodeEngine().getCluster().getMembers().size();
     }
 
-    public void writeInternal(DataOutput out) throws IOException {
-        super.writeInternal(out);
-        valueToCompare.writeData(out);
-    }
-
-    public void readInternal(DataInput in) throws IOException {
-        super.readInternal(in);
-        valueToCompare = new Data();
-        valueToCompare.readData(in);
-    }
-
-
     @Override
     public String toString() {
         return "BaseRemoveOperation{" + name + "}";
