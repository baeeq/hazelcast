/*
 * Copyright (c) 2008-2013, Hazelcast, Inc. All Rights Reserved.
 *
 * Licensed under the Apache License, Version 2.0 (the "License");
 * you may not use this file except in compliance with the License.
 * You may obtain a copy of the License at
 *
 * http://www.apache.org/licenses/LICENSE-2.0
 *
 * Unless required by applicable law or agreed to in writing, software
 * distributed under the License is distributed on an "AS IS" BASIS,
 * WITHOUT WARRANTIES OR CONDITIONS OF ANY KIND, either express or implied.
 * See the License for the specific language governing permissions and
 * limitations under the License.
 */

package com.hazelcast.concurrent.lock;

import com.hazelcast.util.ConcurrencyUtil;
import com.hazelcast.util.ConcurrencyUtil.ConstructorFunction;

import java.util.Collection;
import java.util.Collections;
import java.util.concurrent.ConcurrentHashMap;
import java.util.concurrent.ConcurrentMap;

/**
 * @mdogan 2/12/13
 */
class LockStoreContainer {

    private final LockService lockService;
    private final int partitionId;
    private final ConcurrentMap<ILockNamespace, LockStoreImpl> lockStores = new ConcurrentHashMap<ILockNamespace, LockStoreImpl>();

    private final ConstructorFunction<ILockNamespace, LockStoreImpl> lockStoreConstructor
                = new ConstructorFunction<ILockNamespace, LockStoreImpl>() {
        public LockStoreImpl createNew(ILockNamespace key) {
            return new LockStoreImpl(key, 1, 0, lockService);
        }
    };

    public LockStoreContainer(LockService lockService, int partitionId) {
        this.lockService = lockService;
        this.partitionId = partitionId;
    }

<<<<<<< HEAD
    LockStoreImpl createLockStore(ILockNamespace namespace, int backupCount, int asyncBackupCount) {
        final LockStoreImpl ls = new LockStoreImpl(namespace, backupCount, asyncBackupCount);
=======
    public LockStoreImpl createLockStore(ILockNamespace namespace, int backupCount, int asyncBackupCount) {
        final LockStoreImpl ls = new LockStoreImpl(namespace, backupCount, asyncBackupCount, lockService);
>>>>>>> 7c95fe26
        final LockStoreImpl current;
        if ((current = lockStores.putIfAbsent(namespace, ls)) != null) {
            if (current.getBackupCount() != ls.getBackupCount()
                    || current.getAsyncBackupCount() != ls.getAsyncBackupCount()) {
                throw new IllegalStateException("LockStore for namespace[" + namespace + "] is already created! " +
                        current + " - VS - " + ls);
            }
            return current;
        }
        return ls;
    }

    void clearLockStore(ILockNamespace namespace) {
        final LockStoreImpl lockStore = lockStores.get(namespace);
        if (lockStore != null) {
            lockStore.clear();
        }
    }

    LockStoreImpl getOrCreateDefaultLockStore(ILockNamespace namespace) {
        return ConcurrencyUtil.getOrPutIfAbsent(lockStores, namespace, lockStoreConstructor);
    }

    LockStoreImpl getLockStore(ILockNamespace namespace) {
        return lockStores.get(namespace);
    }

    Collection<LockStoreImpl> getLockStores() {
        return Collections.unmodifiableCollection(lockStores.values());
    }

    void clear() {
        for (LockStoreImpl lockStore : lockStores.values()) {
            lockStore.clear();
        }
        lockStores.clear();
    }

    int getPartitionId() {
        return partitionId;
    }

    void put(LockStoreImpl ls) {
        Collection<LockInfo> lockInfos = ls.getLocks().values();
        for (LockInfo lockInfo : lockInfos) {
            lockInfo.setLockService(lockService);
            lockInfo.setNamespace(ls.getNamespace());
        }
        ls.setLockService(lockService);
        lockStores.put(ls.getNamespace(), ls);
    }
}<|MERGE_RESOLUTION|>--- conflicted
+++ resolved
@@ -45,13 +45,8 @@
         this.partitionId = partitionId;
     }
 
-<<<<<<< HEAD
-    LockStoreImpl createLockStore(ILockNamespace namespace, int backupCount, int asyncBackupCount) {
-        final LockStoreImpl ls = new LockStoreImpl(namespace, backupCount, asyncBackupCount);
-=======
     public LockStoreImpl createLockStore(ILockNamespace namespace, int backupCount, int asyncBackupCount) {
         final LockStoreImpl ls = new LockStoreImpl(namespace, backupCount, asyncBackupCount, lockService);
->>>>>>> 7c95fe26
         final LockStoreImpl current;
         if ((current = lockStores.putIfAbsent(namespace, ls)) != null) {
             if (current.getBackupCount() != ls.getBackupCount()
