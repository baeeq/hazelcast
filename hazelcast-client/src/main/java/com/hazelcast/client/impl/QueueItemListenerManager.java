--- conflicted
+++ resolved
@@ -66,17 +66,10 @@
                 Boolean added = (Boolean) toObject(packet.getValue());
                 if (added) {
                     listener.itemAdded(new DataAwareItemEvent(packet.getName(), ItemEventType.ADDED,
-<<<<<<< HEAD
-                            listenerHolder.includeValue ? new Data(packet.getKey()) : null, serializerRegistry));
+                            listenerHolder.includeValue ? new Data(packet.getKey()) : null, null, serializerRegistry));
                 } else {
                     listener.itemRemoved(new DataAwareItemEvent(packet.getName(), ItemEventType.REMOVED,
-                            listenerHolder.includeValue ? new Data(packet.getKey()) : null, serializerRegistry));
-=======
-                                                                listenerHolder.includeValue ? new Data(packet.getKey()) : null, null));
-                } else {
-                    listener.itemRemoved(new DataAwareItemEvent(packet.getName(), ItemEventType.REMOVED,
-                                                                listenerHolder.includeValue ? new Data(packet.getKey()) : null, null));
->>>>>>> ca33cf86
+                            listenerHolder.includeValue ? new Data(packet.getKey()) : null, null, serializerRegistry));
                 }
             }
         }
