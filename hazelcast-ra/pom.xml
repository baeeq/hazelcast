--- conflicted
+++ resolved
@@ -7,11 +7,7 @@
     <parent>
         <groupId>com.hazelcast</groupId>
         <artifactId>hazelcast-root</artifactId>
-<<<<<<< HEAD
-        <version>1.9.2-RC</version>
-=======
         <version>1.9.3-SNAPSHOT</version>
->>>>>>> ee696926
         <relativePath>../pom.xml</relativePath>
     </parent>
 
